--- conflicted
+++ resolved
@@ -273,28 +273,15 @@
     holdout_glob = os.path.join(fsdb.holdout_dir(), '%06d-*' % state.iter_num,
                                 '*')
 
-<<<<<<< HEAD
-    # Train on shuffled game data from recent selfplay rounds, ignoring the
-    # random bootstrapping round.
-    # TODO(tommadams): potential improvments:
-    #   - "slow window": increment number of models in window by 1 every 2
-    #     generations.
-    #   - uniformly resample the window each iteration (see TODO in selfplay
-    #     for more info).
-    tf_records = get_golden_chunk_records(min(min(FLAGS.window_size,
-                                                  state.iter_num),
-                                                  competitive_iter_count))
-=======
     # Calculate the window size from which we'll select training chunks.
     window = 1 + state.iter_num
     if window >= FLAGS.slow_window_size:
       window = (FLAGS.slow_window_size +
                 (window - FLAGS.slow_window_size) // FLAGS.slow_window_speed)
-    window = min(window, FLAGS.max_window_size)
+    window = min(min(window, FLAGS.max_window_size), competitive_iter_count)
 
     # Train on shuffled game data from recent selfplay rounds.
     tf_records = get_golden_chunk_records(window)
->>>>>>> 74391715
     state.iter_num += 1
     train(state, tf_records)
 
